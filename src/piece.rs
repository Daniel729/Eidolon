--- conflicted
+++ resolved
@@ -227,13 +227,9 @@
                     }
                 }
 
-<<<<<<< HEAD
-                if !game.has_castled[game.current_player as usize] {
+                if !game.get_castled(game.current_player) {
                     // TODO: Castling requires that neither the king nor the rook have moved
                     // This is not currently implemented
-=======
-                if !game.get_castled(game.current_player) {
->>>>>>> 39693a1a
                     let row = match game.current_player {
                         Players::White => 0,
                         Players::Black => 7,
